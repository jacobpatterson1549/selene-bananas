package user

import (
	"context"
	"fmt"

	"github.com/jacobpatterson1549/selene-bananas/db"
	"github.com/jacobpatterson1549/selene-bananas/db/sql"
)

<<<<<<< HEAD
type (
	// Dao contains CRUD operations for user-related information.
	Dao struct {
		db           db.Database
		readFileFunc func(filename string) ([]byte, error)
	}

	// DaoConfig contains commonly shared Dao properties.
	DaoConfig struct {
		// DB is used to persist the user changes
		DB db.Database
		// ReadFileFunc is used to fetch setup queries.
		ReadFileFunc func(filename string) ([]byte, error)
	}
)
=======
// Dao contains CRUD operations for user-related information.
type Dao struct {
	db db.Database
}
>>>>>>> de70f25d

// NewDao creates a Dao on the specified database, running the setup queries
func NewDao(ctx context.Context, database db.Database, setupSQL [][]byte) (*Dao, error) {
	if err := validate(database, setupSQL); err != nil {
		return nil, fmt.Errorf("creating user dao: validation: %w", err)
	}
	d := Dao{
		db: database,
	}
	queries := make([]db.Query, len(setupSQL))
	for i, b := range setupSQL {
		queries[i] = sql.RawQuery(string(b))
	}
	if err := database.Exec(ctx, queries...); err != nil {
		return nil, fmt.Errorf("running setup queries %w", err)
	}
	return &d, nil
}

// validate checks fields to set up the dao.
func validate(database db.Database, setupSQL [][]byte) error {
	switch {
	case database == nil:
		return fmt.Errorf("database required")
	case setupSQL == nil:
		return fmt.Errorf("setup sql files required")
	}
	return nil
}

// Create adds a user.
func (d Dao) Create(ctx context.Context, u User) error {
	hashedPassword, err := u.hashPassword()
	if err != nil {
		return err
	}
	q := sql.NewExecFunction("user_create", u.Username, hashedPassword)
	if err := d.db.Exec(ctx, q); err != nil {
		return fmt.Errorf("creating user: %w", err)
	}
	return nil
}

// Read gets information such as points.
func (d Dao) Read(ctx context.Context, u User) (*User, error) {
	cols := []string{
		"username",
		"password",
		"points",
	}
	q := sql.NewQueryFunction("user_read", cols, u.Username)
	row := d.db.Query(ctx, q)
	var u2 User
	if err := row.Scan(&u2.Username, &u2.password, &u2.Points); err != nil {
		return nil, fmt.Errorf("reading user: %w", err)
	}
	hashedPassword := []byte(u2.password)
	isCorrect, err := u.isCorrectPassword(hashedPassword)
	switch {
	case err != nil:
		return nil, fmt.Errorf("reading user: %w", err)
	case !isCorrect:
		return nil, fmt.Errorf("incorrect password")
	}
	return &u2, nil
}

// UpdatePassword sets the password of a user.
func (d Dao) UpdatePassword(ctx context.Context, u User, newP string) error {
	if _, err := d.Read(ctx, u); err != nil {
		return fmt.Errorf("checking password: %w", err)
	}
	if err := validatePassword(newP); err != nil {
		return err
	}
	u.password = newP
	hashedPassword, err := u.hashPassword()
	if err != nil {
		return err
	}
	q := sql.NewExecFunction("user_update_password", u.Username, hashedPassword)
	if err := d.db.Exec(ctx, q); err != nil {
		return fmt.Errorf("updating user password: %w", err)
	}
	return nil
}

// UpdatePointsIncrement increments the points for multiple users by the amount defined in the map.
func (d Dao) UpdatePointsIncrement(ctx context.Context, userPoints map[string]int) error {
	queries := make([]db.Query, 0, len(userPoints))
	for username, points := range userPoints {
		queries = append(queries, sql.NewExecFunction("user_update_points_increment", username, points))
	}
	if err := d.db.Exec(ctx, queries...); err != nil {
		return fmt.Errorf("incrementing user points: %w", err)
	}
	return nil
}

// Delete removes a user.
func (d Dao) Delete(ctx context.Context, u User) error {
	if _, err := d.Read(ctx, u); err != nil {
		return fmt.Errorf("checking password: %w", err)
	}
	q := sql.NewExecFunction("user_delete", u.Username)
	if err := d.db.Exec(ctx, q); err != nil {
		return fmt.Errorf("deleting user: %w", err)
	}
	return nil
}<|MERGE_RESOLUTION|>--- conflicted
+++ resolved
@@ -8,28 +8,10 @@
 	"github.com/jacobpatterson1549/selene-bananas/db/sql"
 )
 
-<<<<<<< HEAD
-type (
-	// Dao contains CRUD operations for user-related information.
-	Dao struct {
-		db           db.Database
-		readFileFunc func(filename string) ([]byte, error)
-	}
-
-	// DaoConfig contains commonly shared Dao properties.
-	DaoConfig struct {
-		// DB is used to persist the user changes
-		DB db.Database
-		// ReadFileFunc is used to fetch setup queries.
-		ReadFileFunc func(filename string) ([]byte, error)
-	}
-)
-=======
 // Dao contains CRUD operations for user-related information.
 type Dao struct {
 	db db.Database
 }
->>>>>>> de70f25d
 
 // NewDao creates a Dao on the specified database, running the setup queries
 func NewDao(ctx context.Context, database db.Database, setupSQL [][]byte) (*Dao, error) {
